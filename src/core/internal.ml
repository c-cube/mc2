--- conflicted
+++ resolved
@@ -628,41 +628,14 @@
     let conflict_level =
       Array.fold_left (fun acc p -> max acc p.var.v_level) 0 c_clause.atoms
     in
-    Log.debugf debug "Analyzing conflict (%d): %a"
-      (fun k -> k conflict_level St.pp_clause c_clause);
+    Log.debugf debug
+      (fun k -> k "Analyzing conflict (%d): %a" conflict_level St.pp_clause c_clause);
     while !cond do
-<<<<<<< HEAD
-      begin match !c.cpremise with
-        | History _ -> clause_bump_activity !c
-        | Hyp | Local | Lemma _ -> ()
-      end;
-      history := !c :: !history;
-      (* visit the current predecessors *)
-      for j = 0 to Array.length !c.atoms - 1 do
-        let q = !c.atoms.(j) in
-        assert (q.is_true || q.neg.is_true && q.var.v_level >= 0); (* unsure? *)
-        if q.var.v_level <= 0 then begin
-          assert (q.neg.is_true);
-          match q.var.reason with
-            | Some Bcp cl -> history := cl :: !history
-            | _ -> assert false
-        end;
-        if not (q.var.seen = Both) then begin
-          q.var.seen <- Both;
-          seen := q :: !seen;
-          if q.var.v_level > 0 then begin
-            var_bump_activity q.var;
-            if q.var.v_level >= conflict_level then begin
-              incr pathC;
-            end else begin
-              learnt := q :: !learnt;
-              blevel := max !blevel q.var.v_level
-=======
       begin match !c with
         | None ->
-          Log.debugf debug "  skipping resolution for semantic propagation" (fun k->k)
+          Log.debug debug "skipping resolution for semantic propagation"
         | Some clause ->
-          Log.debugf debug "  Resolving clause: %a" (fun k->k St.pp_clause clause);
+          Log.debugf debug (fun k->k "Resolving clause: %a" St.pp_clause clause);
           begin match clause.cpremise with
             | History _ -> clause_bump_activity clause
             | Hyp | Local | Lemma _ -> ()
@@ -675,8 +648,8 @@
             if q.var.v_level <= 0 then begin
               assert (q.neg.is_true);
               match q.var.reason with
-              | Some Bcp cl -> history := cl :: !history
-              | _ -> assert false
+                | Some Bcp cl -> history := cl :: !history
+                | _ -> assert false
             end;
             if not (q.var.seen = Both) then begin
               q.var.seen <- Both;
@@ -690,61 +663,40 @@
                   blevel := max !blevel q.var.v_level
                 end
               end
->>>>>>> 2db3a5a4
             end
           done
       end;
 
       (* look for the next node to expand *)
       while
-<<<<<<< HEAD
-        match Vec.get env.elt_queue !tr_ind with
+        let a = Vec.get env.elt_queue !tr_ind in
+        Log.debugf debug (fun k -> k "looking at: %a" St.pp a);
+        begin match a with
           | Atom q ->
             (not (q.var.seen = Both)) ||
             (q.var.v_level < conflict_level)
           | Lit _ -> true
-=======
-        let a = Vec.get env.elt_queue !tr_ind in
-        Log.debugf debug "  looking at: %a" (fun k -> k St.pp a);
-        match a with
-        | Atom q ->
-          (not (q.var.seen = Both)) ||
-          (q.var.v_level < conflict_level)
-        | Lit _ -> true
->>>>>>> 2db3a5a4
+        end
       do
         decr tr_ind;
       done;
       let p = get_atom !tr_ind in
       decr pathC;
       decr tr_ind;
-      match !pathC, p.var.reason with
-<<<<<<< HEAD
+      begin match !pathC, p.var.reason with
         | 0, _ ->
           cond := false;
           learnt := p.neg :: (List.rev !learnt)
         | n, Some Semantic ->
           assert (n > 0);
-          learnt := p.neg :: !learnt
+          learnt := p.neg :: !learnt;
+          c := None
         | n, Some Bcp cl ->
           assert (n > 0);
           assert (p.var.v_level >= conflict_level);
-          c := cl
+          c := Some cl
         | _ -> assert false
-=======
-      | 0, _ ->
-        cond := false;
-        learnt := p.neg :: (List.rev !learnt)
-      | n, Some Semantic ->
-        assert (n > 0);
-        learnt := p.neg :: !learnt;
-        c := None
-      | n, Some Bcp cl ->
-        assert (n > 0);
-        assert (p.var.v_level >= conflict_level);
-        c := Some cl
-      | n, _ -> assert false
->>>>>>> 2db3a5a4
+      end
     done;
     List.iter (fun q -> clear q.var) !seen;
     let l = List.fast_sort (fun p q -> compare q.var.v_level p.var.v_level) !learnt in
