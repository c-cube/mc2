--- conflicted
+++ resolved
@@ -563,11 +563,7 @@
 
   let pp out t =
     Format.fprintf out "ctx {@[%a@]}"
-<<<<<<< HEAD
-      (ID.Tbl.pp ID.pp pp_kind) t.kinds
-=======
       Fmt.(seq ~sep:(return "@ ") @@ pair ID.pp pp_kind) (ID.Tbl.to_seq t.kinds)
->>>>>>> 67232b64
 end
 
 let error_loc ctx : string = Fmt.sprintf "at %a: " Loc.pp_opt (Ctx.loc ctx)
@@ -801,7 +797,7 @@
       | A.Minus -> Ty.rat, Minus
       | A.Mult -> Ty.rat, Mult
       | A.Div -> Ty.rat, Div
-      | A.ReLU -> Ty.bool, ReLU
+      (*  TODO: parse this?      | A.ReLU -> Ty.bool, ReLU *)
     in
     arith ty op l
   | A.Cast (t, ty_expect) ->
