
(** {1 Linear Expressions} *)

open Mc2_core

module TM = Term.Map

type num = Q.t

type t = {
  const: num;
  terms: num TM.t;
}

let empty : t = { const=Q.zero; terms=TM.empty; }
let zero = empty

let[@inline] merge_ ~f_left ~f_right ~fboth a b : t = {
  const=fboth a.const b.const;
  terms=TM.merge_safe a.terms b.terms
      ~f:(fun _ -> function
<<<<<<< HEAD
          | `Left n -> Some (f1 n)
          | `Right n -> Some (f2 n)
          | `Both (n1,n2) ->
            let n = fboth n1 n2 in
            if Q.sign n=0 then None else Some n);
=======
        | `Left n -> Some (f_left n)
        | `Right n -> Some (f_right n)
        | `Both (n1,n2) ->
          let n = fboth n1 n2 in
          if Q.sign n=0 then None else Some n);
>>>>>>> 67232b64
}

let[@inline] add a b : t =
  merge_ a b ~f_left:(fun x->x) ~f_right:(fun x->x) ~fboth:Q.add

let[@inline] diff a b : t =
  merge_ a b ~f_left:(fun x->x) ~f_right:Q.neg ~fboth:Q.sub

let[@inline] equal e1 e2 : bool =
  Q.equal e1.const e2.const &&
  TM.equal Q.equal e1.terms e2.terms

let[@inline] hash_q (n:Q.t) : int =
  CCHash.combine2 (Z.hash @@ Q.num n) (Z.hash @@ Q.den n)

let[@inline] hash (e:t) : int =
  let hash_pair (t,n) = CCHash.combine3 11 (Term.hash t) (hash_q n) in
  CCHash.combine3 42 (hash_q e.const) (CCHash.seq hash_pair @@ TM.to_seq e.terms)

let[@inline] const n : t = {const=n; terms=TM.empty }
let[@inline] is_const n : bool = TM.is_empty n.terms
let[@inline] is_zero n : bool = is_const n && Q.sign n.const=0

let[@inline] as_singleton (e:t) =
  if Q.sign e.const = 0 && not (TM.is_empty e.terms) then (
    let t, n = TM.choose e.terms in
    if TM.is_empty (TM.remove t e.terms)
    then Some (n, t)
    else None
  ) else None

let[@inline] mem_term t e = TM.mem t e.terms
let[@inline] find_term_exn t e = TM.find t e.terms
let[@inline] get_term t e = TM.get t e.terms

let[@inline] mult n e : t =
  if Q.sign n=0 then empty
  else {
    const=Q.mul n e.const;
    terms= TM.map (Q.mul n) e.terms;
  }

let[@inline] neg e : t = mult Q.minus_one e

let[@inline] div e n : t =
  if Q.sign n=0 then raise Division_by_zero
  else {
    const=Q.div e.const n;
    terms=TM.map (fun x -> Q.div x n) e.terms;
  }

let add_term (n:num) (t:term) (e:t) : t =
  if Q.sign n=0 then e
  else (
    try
      let n' = TM.find t e.terms in
      let n = Q.add n n' in
      if Q.sign n=0 then {e with terms=TM.remove t e.terms}
      else {e with terms=TM.add t n e.terms}
    with Not_found ->
      {e with terms=TM.add t n e.terms}
  )

let[@inline] remove_term (t:term) (e:t) : t =
  if is_const e then e
  else {e with terms=TM.remove t e.terms}

let[@inline] singleton n t = add_term n t empty
let[@inline] singleton1 t = singleton Q.one t

let simplify (e:t) : t =
  match as_singleton e with
  | None -> e
  | Some (n,t) ->
    let n = if Q.sign n >= 0 then Q.one else Q.minus_one in
    singleton n t

let pp_no_paren out (e:t) : unit =
  if is_const e then Q.pp_print out e.const
  else (
    let pp_const out e =
      if Q.sign e.const=0 then () else Fmt.fprintf out " + %a" Q.pp_print e.const
    and pp_pair out (t,n) =
      assert (Q.sign n<>0);
      if Q.equal n Q.one then Term.pp out t
      else if Q.equal n Q.minus_one then Fmt.fprintf out "-%a" Term.pp t
      else Fmt.fprintf out "%a·%a" Q.pp_print n Term.pp t
    in
    Fmt.fprintf out "%a%a"
      (Util.pp_seq ~sep: " + " pp_pair) (TM.to_seq e.terms) pp_const e
  )

let[@inline] pp out e = Fmt.fprintf out "(@[%a@])" pp_no_paren e

let singleton_term (e:t) : term =
  if not (TM.is_empty e.terms) then
    let t, _ = TM.choose e.terms in
    if equal e @@ singleton1 t then
      t
    else
      Util.errorf "LE is supposed to be only one term but is %a" pp e
  else
    Util.errorf "LE is supposed to be only one term but is %a" pp e

let flatten ~(f:term -> t option) (e:t) : t =
  TM.fold
    (fun t n_t e' ->
       begin match f t with
         | None -> add_term n_t t e'
         | Some sub_e ->
           add (mult n_t sub_e) e'
       end)
    e.terms (const e.const)

let[@inline] terms (e:t) = TM.keys e.terms
let[@inline] terms_l (e:t) = TM.keys e.terms |> Iter.to_rev_list

let[@inline] as_const (e:t) =
  if TM.is_empty e.terms then Some e.const
  else None

let eval_full_ ~f (e:t) : (num * term list) option =
  try
    let n, l =
      TM.fold
        (fun t n_t (sum,l) -> match f t with
           | None -> raise Exit
           | Some q -> Q.add (Q.mul n_t q) sum, t::l)
        e.terms (e.const,[])
    in
    Some (n,l)
  with Exit ->
    None

let[@inline] eval ~f e : _ option =
  if is_const e then Some (e.const, [])
  else eval_full_ ~f e

module Infix = struct
  let (+..) = add
  let (-..) = diff
  let ( *..) = mult
end<|MERGE_RESOLUTION|>--- conflicted
+++ resolved
@@ -19,19 +19,11 @@
   const=fboth a.const b.const;
   terms=TM.merge_safe a.terms b.terms
       ~f:(fun _ -> function
-<<<<<<< HEAD
-          | `Left n -> Some (f1 n)
-          | `Right n -> Some (f2 n)
-          | `Both (n1,n2) ->
-            let n = fboth n1 n2 in
-            if Q.sign n=0 then None else Some n);
-=======
         | `Left n -> Some (f_left n)
         | `Right n -> Some (f_right n)
         | `Both (n1,n2) ->
           let n = fboth n1 n2 in
           if Q.sign n=0 then None else Some n);
->>>>>>> 67232b64
 }
 
 let[@inline] add a b : t =
