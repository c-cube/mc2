--- conflicted
+++ resolved
@@ -88,7 +88,6 @@
 
   let do_task s =
     match s.Dolmen.Statement.descr with
-<<<<<<< HEAD
       | Dolmen.Statement.Def (id, t) -> T.def id t
       | Dolmen.Statement.Decl (id, t) -> T.decl id t
       | Dolmen.Statement.Consequent t ->
@@ -111,41 +110,12 @@
         prove ~assumptions
       | Dolmen.Statement.Prove ->
         prove ~assumptions:[]
+      | Dolmen.Statement.Set_info _
+      | Dolmen.Statement.Set_logic _ -> ()
+      | Dolmen.Statement.Exit -> exit 0
       | _ ->
         Format.printf "Command not supported:@\n%a@."
           Dolmen.Statement.print s
-=======
-    | Dolmen.Statement.Def (id, t) -> T.def id t
-    | Dolmen.Statement.Decl (id, t) -> T.decl id t
-    | Dolmen.Statement.Clause l ->
-      let cnf = T.antecedent (Dolmen.Term.or_ l) in
-      hyps := cnf @ !hyps;
-      S.assume cnf
-    | Dolmen.Statement.Consequent t ->
-      let cnf = T.consequent t in
-      hyps := cnf @ !hyps;
-      S.assume cnf
-    | Dolmen.Statement.Antecedent t ->
-      let cnf = T.antecedent t in
-      hyps := cnf @ !hyps;
-      S.assume cnf
-    | Dolmen.Statement.Pack [
-        { Dolmen.Statement.descr = Dolmen.Statement.Push 1; };
-        { Dolmen.Statement.descr = Dolmen.Statement.Antecedent f; };
-        { Dolmen.Statement.descr = Dolmen.Statement.Prove; };
-        { Dolmen.Statement.descr = Dolmen.Statement.Pop 1; };
-      ] ->
-      let assumptions = T.assumptions f in
-      prove ~assumptions
-    | Dolmen.Statement.Prove ->
-      prove ~assumptions:[]
-    | Dolmen.Statement.Set_info _
-    | Dolmen.Statement.Set_logic _ -> ()
-    | Dolmen.Statement.Exit -> exit 0
-    | _ ->
-      Format.printf "Command not supported:@\n%a@."
-        Dolmen.Statement.print s
->>>>>>> 2db3a5a4
 end
 
 module Sat = Make(Sat.Make(struct end))(Type_sat)
