(*
MSAT is free software, using the Apache license, see file LICENSE
Copyright 2014 Guillaume Bury
Copyright 2014 Simon Cruanes
*)

module Make (L : Log_intf.S)(E : Expr_intf.S)
    (Th : Plugin_intf.S with type term = E.Term.t and type formula = E.Formula.t) = struct

  module St = Mcsolver_types.Make(E)(Th)
  module Proof = Mcproof.Make(St)

  open St

  exception Sat
  exception Unsat
  exception Restart
  exception Conflict of clause

  (* a push/pop state *)
  type user_level = {
    ul_trail : int; (* height of the decision trail *)
    ul_clauses : int; (* number of clauses *)
    ul_learnt : int; (* number of learnt clauses *)
  }

  (* Singleton type containing the current state *)
  type env = {

    mutable is_unsat : bool;
    (* if [true], constraints are already false *)

    mutable unsat_conflict : clause option;
    (* conflict clause at decision level 0, if any *)

    clauses : clause Vec.t;
    (* all currently active clauses *)

    learnts : clause Vec.t;
    (* learnt clauses  *)

    mutable clause_inc : float;
    (* increment for clauses' activity *)

    mutable var_inc : float;
    (* increment for variables' activity *)

    trail : (semantic var, atom) Either.t Vec.t;
    (* decision stack + propagated atoms *)

    trail_lim : int Vec.t;
    (* decision levels in [trail]  *)

    user_levels : user_level Vec.t;
    (* user-defined levels, for {!push} and {!pop} *)

    mutable qhead : int;
    (* Start offset in the queue of unit facts to propagate, within the trail *)

    mutable simpDB_assigns : int;
    (* number of toplevel assignments since last call to [simplify ()] *)

    mutable simpDB_props : int;
    (* remaining number of propagations before the next call to [simplify ()] *)

    order : Iheap.t;
    (* Heap ordered by variable activity *)

    mutable progress_estimate : float;
    (* progression estimate, updated by [search ()] *)

    remove_satisfied : bool;

    var_decay : float;
    (* inverse of the activity factor for variables. Default 1/0.999 *)

    clause_decay : float;
    (* inverse of the activity factor for clauses. Default 1/0.95 *)

    mutable restart_first : int;
    (* intial restart limit, default 100 *)

    restart_inc : float;
    (* multiplicative factor for restart limit, default 1.5 *)

    mutable learntsize_factor : float;
    (* initial limit for the number of learnt clauses, 1/3 of initial
        number of clauses by default *)

    learntsize_inc : float;
    (* multiplicative factor for [learntsize_factor] at each restart, default 1.1 *)

    expensive_ccmin : bool;
    (* control minimization of conflict clause, default true *)

    polarity_mode : bool;
    (* default polarity for decision *)

    mutable starts : int;
    mutable decisions : int;
    mutable propagations : int;
    mutable conflicts : int;
    mutable clauses_literals : int;
    mutable learnts_literals : int;
    mutable max_literals : int;
    mutable tot_literals : int;
    mutable nb_init_clauses : int;
    mutable tenv_queue : Th.level Vec.t;
    mutable tatoms_qhead : int;
  }

  let env = {
    is_unsat = false;
    unsat_conflict = None;
    clauses = Vec.make 0 dummy_clause; (*updated during parsing*)
    learnts = Vec.make 0 dummy_clause; (*updated during parsing*)
    clause_inc = 1.;
    var_inc = 1.;
    trail = Vec.make 601 (Either.mk_right dummy_atom);
    trail_lim = Vec.make 601 (-1);
    user_levels = Vec.make 20 {ul_trail=0;ul_learnt=0;ul_clauses=0};
    qhead = 0;
    simpDB_assigns = -1;
    simpDB_props = 0;
    order = Iheap.init 0; (* updated in solve *)
    progress_estimate = 0.;
    remove_satisfied = true;
    var_decay = 1. /. 0.95;
    clause_decay = 1. /. 0.999;
    restart_first = 100;
    restart_inc = 1.5;
    learntsize_factor = 1. /. 3. ;
    learntsize_inc = 1.1;
    expensive_ccmin = true;
    polarity_mode = false;
    starts = 0;
    decisions = 0;
    propagations = 0;
    conflicts = 0;
    clauses_literals = 0;
    learnts_literals = 0;
    max_literals = 0;
    tot_literals = 0;
    nb_init_clauses = 0;
    tenv_queue = Vec.make 100 Th.dummy;
    tatoms_qhead = 0;
  }

  (* Misc functions *)
  let to_float i = float_of_int i
  let to_int f = int_of_float f

  (* Accessors for variables *)
  let get_var_id v = v.vid
  let get_var_level v = v.level
  let get_var_weight v = v.weight

  let set_var_weight v w = v.weight <- w
  let set_var_level v l = v.level <- l

  let get_elt_id e = Either.destruct e get_var_id get_var_id
  let get_elt_weight e = Either.destruct e get_var_weight get_var_weight
  let get_elt_level e = Either.destruct e get_var_level get_var_level

  let set_elt_weight e = Either.destruct e set_var_weight set_var_weight
  let set_elt_level e = Either.destruct e set_var_level set_var_level

  let f_weight i j =
    get_elt_weight (St.get_var j) < get_elt_weight (St.get_var i)

  let f_filter i =
    get_elt_level (St.get_var i) < 0

  (* Var/clause activity *)
  let insert_var_order e = Either.destruct e
      (fun v -> Iheap.insert f_weight env.order v.vid)
      (fun v ->
          Iheap.insert f_weight env.order v.vid;
          iter_sub (fun t -> Iheap.insert f_weight env.order t.vid) v
      )

  let var_decay_activity () =
    env.var_inc <- env.var_inc *. env.var_decay

  let clause_decay_activity () =
    env.clause_inc <- env.clause_inc *. env.clause_decay

  let var_bump_activity_aux v =
    v.weight <- v.weight +. env.var_inc;
    if v.weight > 1e100 then begin
      for i = 0 to (St.nb_vars ()) - 1 do
        set_elt_weight (St.get_var i) ((get_elt_weight (St.get_var i)) *. 1e-100)
      done;
      env.var_inc <- env.var_inc *. 1e-100;
    end;
    if Iheap.in_heap env.order v.vid then
      Iheap.decrease f_weight env.order v.vid

  let var_bump_activity v =
      var_bump_activity_aux v;
      iter_sub (fun t -> var_bump_activity_aux t) v

  let clause_bump_activity c =
    c.activity <- c.activity +. env.clause_inc;
    if c.activity > 1e20 then begin
      for i = 0 to (Vec.size env.learnts) - 1 do
        (Vec.get env.learnts i).activity <-
          (Vec.get env.learnts i).activity *. 1e-20;
      done;
      env.clause_inc <- env.clause_inc *. 1e-20
    end

  (* Convenient access *)
  let decision_level () = Vec.size env.trail_lim

  let nb_assigns () = Vec.size env.trail
  let nb_clauses () = Vec.size env.clauses
  let nb_learnts () = Vec.size env.learnts
  let nb_vars    () = St.nb_vars ()

  let new_decision_level() =
    Vec.push env.trail_lim (Vec.size env.trail);
    Vec.push env.tenv_queue (Th.current_level ()); (* save the current tenv *)
    L.debug 5 "New decision level : %d (%d in env queue)(%d in trail)"
      (Vec.size env.trail_lim) (Vec.size env.tenv_queue) (Vec.size env.trail);
    ()

  let attach_clause c =
    Vec.push (Vec.get c.atoms 0).neg.watched c;
    Vec.push (Vec.get c.atoms 1).neg.watched c;
    L.debug 8 "%a <-- %a" St.pp_atom (Vec.get c.atoms 0).neg St.pp_clause c;
    L.debug 8 "%a <-- %a" St.pp_atom (Vec.get c.atoms 1).neg St.pp_clause c;
    if c.learnt then
      env.learnts_literals <- env.learnts_literals + Vec.size c.atoms
    else
      env.clauses_literals <- env.clauses_literals + Vec.size c.atoms

  let detach_clause c =
    c.removed <- true;
        (*
        Vec.remove (Vec.get c.atoms 0).neg.watched c;
        Vec.remove (Vec.get c.atoms 1).neg.watched c;
        *)
    if c.learnt then
      env.learnts_literals <- env.learnts_literals - Vec.size c.atoms
    else
      env.clauses_literals <- env.clauses_literals - Vec.size c.atoms

  let remove_clause c = detach_clause c

  let satisfied c =
    Vec.exists (fun atom -> atom.is_true) c.atoms

  (* cancel down to [lvl] excluded *)
  let cancel_until lvl =
    L.debug 5 "Bactracking to decision level %d (excluded)" lvl;
    if decision_level () > lvl then begin
      env.qhead <- Vec.get env.trail_lim lvl;
      env.tatoms_qhead <- env.qhead;
      for c = env.qhead to Vec.size env.trail - 1 do
        Either.destruct (Vec.get env.trail c)
        (fun v ->
            v.tag.assigned <- None;
            v.level <- -1;
            insert_var_order (Either.mk_left v)
        )
        (fun a ->
            if a.var.level <= lvl then begin
              Vec.set env.trail env.qhead (Either.mk_right a);
              env.qhead <- env.qhead + 1
            end else begin
              a.is_true <- false;
              a.neg.is_true <- false;
              a.var.level <- -1;
              a.var.tag.reason <- Bcp None;
              a.var.tag.vpremise <- History [];
              insert_var_order (Either.mk_right a.var)
            end)
      done;
      Th.backtrack (Vec.get env.tenv_queue lvl); (* recover the right tenv *)
      Vec.shrink env.trail ((Vec.size env.trail) - env.qhead);
      Vec.shrink env.trail_lim ((Vec.size env.trail_lim) - lvl);
      Vec.shrink env.tenv_queue ((Vec.size env.tenv_queue) - lvl);
    end;
    assert (Vec.size env.trail_lim = Vec.size env.tenv_queue)

  let report_unsat ({atoms=atoms} as confl) =
    L.debug 4 "Unsat conflict : %a" St.pp_clause confl;
    env.unsat_conflict <- Some confl;
    env.is_unsat <- true;
    raise Unsat

  let enqueue_bool a lvl reason =
    assert (not a.neg.is_true);
    if a.is_true then
      L.debug 10 "Litteral %a alreayd in queue" pp_atom a
    else begin
      assert (a.var.level < 0 && a.var.tag.reason = Bcp None && lvl >= 0);
      a.is_true <- true;
      a.var.level <- lvl;
      a.var.tag.reason <- reason;
      Vec.push env.trail (Either.mk_right a);
      L.debug 2 "Enqueue (%d): %a" (nb_assigns ()) pp_atom a
    end

  let enqueue_assign v value lvl =
    v.tag.assigned <- Some value;
    v.level <- lvl;
    Vec.push env.trail (Either.mk_left v);
    L.debug 2 "Enqueue (%d): %a" (nb_assigns ()) St.pp_semantic_var v

  (* conflict analysis *)
  let max_lvl_atoms l =
      List.fold_left (fun (max_lvl, acc) a ->
          if a.var.level = max_lvl then (max_lvl, a :: acc)
          else if a.var.level > max_lvl then (a.var.level, [a])
          else (max_lvl, acc)) (0, []) l

  let backtrack_lvl is_uip = function
    | [] -> 0
    | a :: r when not is_uip -> a.var.level - 1
    | a :: r ->
            let rec aux = function
                | [] -> 0
                | b :: r when b.var.level <> a.var.level -> b.var.level
                | _ :: r -> aux r
            in
            aux r

  let analyze c_clause =
    let tr_ind  = ref (Vec.size env.trail) in
    let is_uip  = ref false in
    let c       = ref (Proof.to_list c_clause) in
    let history = ref [c_clause] in
    clause_bump_activity c_clause;
    let is_semantic a = match a.var.tag.reason with
        | Semantic _ -> true
        | _ -> false
    in
    try while true do
        let _, atoms = max_lvl_atoms !c in
        L.debug 15 "Current conflict clause :";
        List.iter (fun a -> L.debug 15 " |- %a" St.pp_atom a) !c;
        match atoms with
        | [] | _ :: [] ->
                L.debug 15 "Found UIP clause";
                is_uip := true;
                raise Exit
        | _ when List.for_all is_semantic atoms ->
                L.debug 15 "Found Semantic backtrack clause";
                raise Exit
        | _ ->
                decr tr_ind;
                L.debug 20 "Looking at trail element %d" !tr_ind;
                Either.destruct (Vec.get env.trail !tr_ind)
                (fun v -> L.debug 15 "%a" St.pp_semantic_var v)
                (fun a -> match a.var.tag.reason with
                    | Bcp (Some d) ->
                            L.debug 15 "Propagation : %a" St.pp_atom a;
                            L.debug 15 " |- %a" St.pp_clause d;
                            let tmp, res = Proof.resolve (Proof.merge !c (Proof.to_list d)) in
                            begin match tmp with
                            | [] -> L.debug 15 "No lit to resolve over."
                            | [b] when b == a.var.tag.pa ->
                                    clause_bump_activity d;
                                    var_bump_activity a.var;
                                    history := d :: !history;
                                    c := res
                            | _ -> assert false
                            end
                    | Bcp None -> L.debug 15 "Decision : %a" St.pp_atom a
                    | Semantic _ -> L.debug 15 "Semantic propagation : %a" St.pp_atom a)
    done; assert false
    with Exit ->
      let learnt = List.sort (fun a b -> Pervasives.compare b.var.level a.var.level) !c in
      let blevel = backtrack_lvl !is_uip learnt in
      blevel, learnt, !history, !is_uip

    (*
    while !cond do
      if !c.learnt then clause_bump_activity !c;
      history := !c :: !history;
      (* visit the current predecessors *)
      for j = 0 to Vec.size !c.atoms - 1 do
        let q = Vec.get !c.atoms j in
        (*printf "I visit %a@." D1.atom q;*)
        assert (q.is_true || q.neg.is_true && q.var.level >= 0); (* Pas sur *)
        if not q.var.tag.seen && q.var.level > 0 then begin
          var_bump_activity q.var;
          q.var.tag.seen <- true;
          seen := q :: !seen;
          if q.var.level >= decision_level () then begin
            incr pathC
          end else begin
            learnt := q :: !learnt;
            incr size;
            blevel := max !blevel q.var.level
          end
        end
      done;

      (* look for the next node to expand *)
      while not (Vec.get env.trail !tr_ind).var.seen do decr tr_ind done;
      decr pathC;
      let p = Vec.get env.trail !tr_ind in
      decr tr_ind;
      match !pathC, p.var.reason with
      | 0, _ ->
        cond := false;
        learnt := p.neg :: (List.rev !learnt)
      | n, None   -> assert false
      | n, Some cl -> c := cl
    done;
    List.iter (fun q -> q.var.seen <- false) !seen;
    *)

  let record_learnt_clause confl blevel learnt history is_uip =
    begin match learnt with
      | [] -> assert false
      | [fuip] ->
        assert (blevel = 0);
<<<<<<< HEAD
        if fuip.neg.is_true then
            report_unsat confl
        else begin
          fuip.var.tag.vpremise <- history;
          let name = fresh_lname () in
          let uclause = make_clause name learnt (List.length learnt) true history in
          L.debug 2 "Unit clause learnt : %a" St.pp_clause uclause;
          Vec.push env.learnts uclause;
          enqueue_bool fuip 0 (Bcp (Some uclause))
        end
=======
        fuip.var.tag.vpremise <- history;
        let name = fresh_lname () in
        let uclause = make_clause name learnt (List.length learnt) true history in
        L.debug 1 "Unit clause learnt : %a" St.pp_clause uclause;
        Vec.push env.learnts uclause;
        enqueue_bool fuip 0 (Bcp (Some uclause))
>>>>>>> 51339ecc
      | fuip :: _ ->
        let name = fresh_lname () in
        let lclause = make_clause name learnt (List.length learnt) true history in
        L.debug 1 "New clause learnt : %a" St.pp_clause lclause;
        Vec.push env.learnts lclause;
        attach_clause lclause;
        clause_bump_activity lclause;
        if is_uip then
            enqueue_bool fuip blevel (Bcp (Some lclause))
        else begin
            env.decisions <- env.decisions + 1;
            new_decision_level();
            enqueue_bool fuip.neg blevel (Bcp None)
        end
    end;
    var_decay_activity ();
    clause_decay_activity ()

  let add_boolean_conflict confl =
    env.conflicts <- env.conflicts + 1;
    if decision_level() = 0 then report_unsat confl; (* Top-level conflict *)
    let blevel, learnt, history, is_uip = analyze confl in
    cancel_until blevel;
    record_learnt_clause confl blevel learnt (History history) is_uip

  (* Add a new clause *)
  exception Trivial

  let simplify_zero atoms init0 =
      (* TODO: could be more efficient than [@] everywhere? *)
      assert (decision_level () = 0);
      let aux (atoms, init) a =
          if a.is_true then raise Trivial;
          if a.neg.is_true then
              match a.var.tag.vpremise with
              | History v -> atoms, [init0]
              | Lemma p -> assert false
          else
              a::atoms, init
      in
      let atoms, init = List.fold_left aux ([], []) atoms in
      List.fast_sort (fun a b -> a.var.vid - b.var.vid) atoms, init

  let partition atoms init0 =
    let rec partition_aux trues unassigned falses init = function
      | [] -> trues @ unassigned @ falses, init
      | a :: r ->
        if a.is_true then
          if a.var.level = 0 then raise Trivial
          else (a::trues) @ unassigned @ falses @ r, init
        else if a.neg.is_true then
          if a.var.level = 0 then match a.var.tag.vpremise with
          | History v ->
            partition_aux trues unassigned falses [init0] r
          | Lemma _ -> assert false
          else
          partition_aux trues unassigned (a::falses) init r
        else partition_aux trues (a::unassigned) falses init r
    in
    if decision_level () = 0 then
        simplify_zero atoms init0
    else
        partition_aux [] [] [] [] atoms

  let add_clause ~cnumber atoms history =
    if env.is_unsat then raise Unsat;
    let init_name = string_of_int cnumber in
    let init0 = make_clause init_name atoms (List.length atoms) (history <> History []) history in
    L.debug 10 "Adding clause : %a" St.pp_clause init0;
    try
      let atoms, init = partition atoms init0 in
      let history = match init with
      | [] -> history
      | l -> History l
      in
      let size = List.length atoms in
      match atoms with
      | [] ->
        report_unsat init0;
      | a::b::_ ->
        let name = fresh_name () in
        let clause = make_clause name atoms size (history <> History []) history in
        L.debug 1 "New clause : %a" St.pp_clause init0;
        attach_clause clause;
        Vec.push env.clauses clause;
        if a.neg.is_true then begin
          let lvl = List.fold_left (fun m a -> max m a.var.level) 0 atoms in
          cancel_until lvl;
          add_boolean_conflict clause
        end else if b.neg.is_true && not a.is_true && not a.neg.is_true then begin
          let lvl = List.fold_left (fun m a -> max m a.var.level) 0 atoms in
          cancel_until lvl;
          enqueue_bool a lvl (Bcp (Some clause))
        end
      | [a]   ->
        cancel_until 0;
        a.var.tag.vpremise <- history;
        enqueue_bool a 0 (Bcp (match init with [init0] -> Some init0 | _ -> None))
    with Trivial -> ()


  let progress_estimate () =
    let prg = ref 0. in
    let nbv = to_float (nb_vars()) in
    let lvl = decision_level () in
    let _F = 1. /. nbv in
    for i = 0 to lvl do
      let _beg = if i = 0 then 0 else Vec.get env.trail_lim (i-1) in
      let _end = if i=lvl then Vec.size env.trail else Vec.get env.trail_lim i in
      prg := !prg +. _F**(to_float i) *. (to_float (_end - _beg))
    done;
    !prg /. nbv

  let propagate_in_clause a c i watched new_sz =
    let atoms = c.atoms in
    let first = Vec.get atoms 0 in
    if first == a.neg then begin (* false lit must be at index 1 *)
      Vec.set atoms 0 (Vec.get atoms 1);
      Vec.set atoms 1 first
    end;
    let first = Vec.get atoms 0 in
    if first.is_true then begin
      (* true clause, keep it in watched *)
      Vec.set watched !new_sz c;
      incr new_sz;
    end
    else
      try (* look for another watch lit *)
        for k = 2 to Vec.size atoms - 1 do
          let ak = Vec.get atoms k in
          if not (ak.neg.is_true) then begin
            (* watch lit found: update and exit *)
            Vec.set atoms 1 ak;
            Vec.set atoms k a.neg;
            Vec.push ak.neg.watched c;
            L.debug 8 "New watcher (%a) for clause : %a" St.pp_atom ak.neg St.pp_clause c;
            raise Exit
          end
        done;
        (* no watch lit found *)
        if first.neg.is_true then begin
          (* clause is false *)
          env.qhead <- Vec.size env.trail;
          for k = i to Vec.size watched - 1 do
            Vec.set watched !new_sz (Vec.get watched k);
            incr new_sz;
          done;
          L.debug 3 "Conflict found : %a" St.pp_clause c;
          raise (Conflict c)
        end
        else begin
          (* clause is unit *)
          Vec.set watched !new_sz c;
          incr new_sz;
          L.debug 5 "Unit clause : %a" St.pp_clause c;
          enqueue_bool first (decision_level ()) (Bcp (Some c))
        end
      with Exit -> ()

  let propagate_atom a res =
    L.debug 8 "Propagating %a" St.pp_atom a;
    let watched = a.watched in
    L.debug 10 "Watching %a :" St.pp_atom a;
    Vec.iter (fun c -> L.debug 10 "  %a" St.pp_clause c) watched;
    let new_sz_w = ref 0 in
    begin
      try
        for i = 0 to Vec.size watched - 1 do
          let c = Vec.get watched i in
          if not c.removed then propagate_in_clause a c i watched new_sz_w
        done;
      with Conflict c ->
        assert (!res = None);
        res := Some c
    end;
    let dead_part = Vec.size watched - !new_sz_w in
    Vec.shrink watched dead_part

  (* Propagation (boolean and theory *)
  let _th_cnumber = ref 0

  let slice_get i = Either.destruct (Vec.get env.trail i)
      (function {level; tag={term; assigned = Some v}} -> Th.Assign (term, v), level | _ -> assert false)
      (fun a -> Th.Lit a.lit, a.var.level)

  let slice_push l lemma =
    decr _th_cnumber;
    let atoms = List.rev_map (fun x -> add_atom x) l in
    Iheap.grow_to_by_double env.order (St.nb_vars ());
    List.iter (fun a ->
        insert_var_order (Either.mk_right a.var);
        match Th.eval a.lit with
        | Th.Unknown -> ()
        | Th.Valued (b, lvl) ->
          let atom = if b then a else a.neg in
          enqueue_bool atom lvl (Semantic lvl)
        ) atoms;
    add_clause ~cnumber:!_th_cnumber atoms (Lemma lemma)

  let slice_propagate f lvl =
    enqueue_bool (add_atom f) lvl (Semantic lvl)

  let current_slice () = Th.({
      start = env.tatoms_qhead;
      length = (Vec.size env.trail) - env.tatoms_qhead;
      get = slice_get;
      push = slice_push;
      propagate = slice_propagate;
    })

  let rec theory_propagate () =
    let slice = current_slice () in
    env.tatoms_qhead <- nb_assigns ();
    match Th.assume slice with
    | Th.Sat ->
      propagate ()
    | Th.Unsat (l, p) ->
      let l = List.rev_map St.add_atom l in
      let c = St.make_clause (St.fresh_name ()) l (List.length l) true (Lemma p) in
      Some c

  and propagate () =
    if env.qhead = Vec.size env.trail then
      None
    else begin
      let num_props = ref 0 in
      let res = ref None in
      while env.qhead < Vec.size env.trail do
        Either.destruct (Vec.get env.trail env.qhead)
        (fun a -> ())
        (fun a ->
          incr num_props;
          propagate_atom a res);
        env.qhead <- env.qhead + 1
      done;
      env.propagations <- env.propagations + !num_props;
      env.simpDB_props <- env.simpDB_props - !num_props;
      match !res with
      | None -> theory_propagate ()
      | _ -> !res
    end

  (* heuristic comparison between clauses, by their size (unary/binary or not)
      and activity *)
  let f_sort_db c1 c2 =
    let sz1 = Vec.size c1.atoms in
    let sz2 = Vec.size c2.atoms in
    let c = compare c1.activity c2.activity in
    if sz1 = sz2 && c = 0 then 0
    else
    if sz1 > 2 && (sz2 = 2 || c < 0) then -1
    else 1

(* returns true if the clause is used as a reason for a propagation,
      and therefore can be needed in case of conflict. In this case
      the clause can't be forgotten *)
  let locked c = false (*
    Vec.exists
      (fun v -> match v.reason with
         | Some c' -> c ==c'
         | _ -> false
      ) env.vars
      *)

  (* remove some learnt clauses *)
  let reduce_db () = () (*
    let extra_lim = env.clause_inc /. (to_float (Vec.size env.learnts)) in
    Vec.sort env.learnts f_sort_db;
    let lim2 = Vec.size env.learnts in
    let lim1 = lim2 / 2 in
    let j = ref 0 in
    for i = 0 to lim1 - 1 do
      let c = Vec.get env.learnts i in
      if Vec.size c.atoms > 2 && not (locked c) then
        remove_clause c
      else
        begin Vec.set env.learnts !j c; incr j end
    done;
    for i = lim1 to lim2 - 1 do
      let c = Vec.get env.learnts i in
      if Vec.size c.atoms > 2 && not (locked c) && c.activity < extra_lim then
        remove_clause c
      else
        begin Vec.set env.learnts !j c; incr j end
    done;
    Vec.shrink env.learnts (lim2 - !j)
    *)

  (* remove from [vec] the clauses that are satisfied in the current trail *)
  let remove_satisfied vec =
    for i = 0 to Vec.size vec - 1 do
      let c = Vec.get vec i in
      if satisfied c then remove_clause c
    done

  module HUC = Hashtbl.Make
      (struct type t = clause let equal = (==) let hash = Hashtbl.hash end)

  let simplify () =
    assert (decision_level () = 0);
    if env.is_unsat then raise Unsat;
    begin
      match propagate () with
      | Some confl -> report_unsat confl
      | None -> ()
    end;
    if nb_assigns() <> env.simpDB_assigns && env.simpDB_props <= 0 then begin
      if Vec.size env.learnts > 0 then remove_satisfied env.learnts;
      if env.remove_satisfied then remove_satisfied env.clauses;
      (*Iheap.filter env.order f_filter f_weight;*)
      env.simpDB_assigns <- nb_assigns ();
      env.simpDB_props <- env.clauses_literals + env.learnts_literals;
    end

  (* Decide on a new litteral *)
  let rec pick_branch_lit () =
    let max = Iheap.remove_min f_weight env.order in
    Either.destruct (St.get_var max)
    (fun v ->
        if v.level >= 0 then
            pick_branch_lit ()
        else begin
            let value = Th.assign v.tag.term in
            env.decisions <- env.decisions + 1;
            new_decision_level();
            let current_level = decision_level () in
            L.debug 5 "Deciding on %a" St.pp_semantic_var v;
            enqueue_assign v value current_level
        end)
    (fun v ->
      if v.level >= 0 then begin
          assert (v.tag.pa.is_true || v.tag.na.is_true);
          pick_branch_lit ()
      end else match Th.eval v.tag.pa.lit with
        | Th.Unknown ->
          env.decisions <- env.decisions + 1;
          new_decision_level();
          let current_level = decision_level () in
          L.debug 5 "Deciding on %a" St.pp_atom v.tag.pa;
          enqueue_bool v.tag.pa current_level (Bcp None)
        | Th.Valued (b, lvl) ->
          let a = if b then v.tag.pa else v.tag.na in
          enqueue_bool a lvl (Semantic lvl))

  let search n_of_conflicts n_of_learnts =
    let conflictC = ref 0 in
    env.starts <- env.starts + 1;
    while (true) do
      match propagate () with
      | Some confl -> (* Conflict *)
        incr conflictC;
        add_boolean_conflict confl

      | None -> (* No Conflict *)
        if nb_assigns() = St.nb_vars () (* env.nb_init_vars *) then raise Sat;
        if n_of_conflicts >= 0 && !conflictC >= n_of_conflicts then
          begin
            env.progress_estimate <- progress_estimate();
            cancel_until 0;
            raise Restart
          end;
        if decision_level() = 0 then simplify ();

        if n_of_learnts >= 0 &&
           Vec.size env.learnts - nb_assigns() >= n_of_learnts then
          reduce_db();

        pick_branch_lit ()
    done

  let check_clause c =
    let b = ref false in
    let atoms = c.atoms in
    for i = 0 to Vec.size atoms - 1 do
      let a = Vec.get atoms i in
      b := !b || a.is_true
    done;
    assert (!b)

  let check_vec vec =
    for i = 0 to Vec.size vec - 1 do check_clause (Vec.get vec i) done


  (* fixpoint of propagation and decisions until a model is found, or a
     conflict is reached *)
  let solve () =
    if env.is_unsat then raise Unsat;
    let n_of_conflicts = ref (to_float env.restart_first) in
    let n_of_learnts = ref ((to_float (nb_clauses())) *. env.learntsize_factor) in
    try
      while true do
        begin try
            search (to_int !n_of_conflicts) (to_int !n_of_learnts);
          with Restart -> ()
        end;
        n_of_conflicts := !n_of_conflicts *. env.restart_inc;
        n_of_learnts   := !n_of_learnts *. env.learntsize_inc;
      done;
    with
    | Sat -> ()

  let add_clauses cnf ~cnumber =
    let aux cl =
        add_clause ~cnumber cl (History []);
        match propagate () with
        | None -> () | Some confl -> report_unsat confl
    in
    List.iter aux cnf

  let init_solver cnf ~cnumber =
    let nbv = St.nb_vars () in
    let nbc = env.nb_init_clauses + List.length cnf in
    Iheap.grow_to_by_double env.order nbv;
    (* List.iter (List.iter (fun a -> insert_var_order a.var)) cnf; *)
    St.iter_vars insert_var_order;
    Vec.grow_to_by_double env.clauses nbc;
    Vec.grow_to_by_double env.learnts nbc;
    env.nb_init_clauses <- nbc;
    St.iter_vars (fun e -> Either.destruct e
        (fun v -> L.debug 50 " -- %a" St.pp_semantic_var v)
        (fun a -> L.debug 50 " -- %a" St.pp_atom a.tag.pa)
    );
    add_clauses cnf ~cnumber

  let assume cnf ~cnumber =
    let cnf = List.rev_map (List.rev_map St.add_atom) cnf in
    init_solver cnf ~cnumber

  let eval lit =
    let var, negated = make_boolean_var lit in
    assert (var.tag.pa.is_true || var.tag.na.is_true);
    let truth = var.tag.pa.is_true in
    if negated then not truth else truth

  let history () = env.learnts

  let unsat_conflict () = env.unsat_conflict

  let model () =
    let opt = function Some a -> a | None -> assert false in
    Vec.fold (fun acc e -> Either.destruct e
      (fun v -> (v.tag.term, opt v.tag.assigned)  :: acc)
      (fun _ -> acc)
    ) [] env.trail

  (* Push/Pop *)
  type level = int

  let base_level = 0

  let current_level () = Vec.size env.user_levels

  let push () =
    let ul_trail = if Vec.is_empty env.trail_lim
      then base_level
      else Vec.last env.trail_lim
    and ul_clauses = Vec.size env.clauses
    and ul_learnt = Vec.size env.learnts in
    Vec.push env.user_levels {ul_trail; ul_clauses;ul_learnt};
    Vec.size env.user_levels

  let pop l =
    if l > current_level()
      then invalid_arg "cannot pop() to level, it is too high";
    let ul = Vec.get env.user_levels l in
    (* see whether we can reset [env.is_unsat] *)
    if env.is_unsat && not (Vec.is_empty env.trail_lim) then (
      (* level at which the decision that lead to unsat was made *)
      let last = Vec.last env.trail_lim in
      if ul.ul_trail < last then env.is_unsat <- false
    );
    cancel_until ul.ul_trail;
    Vec.shrink env.clauses ul.ul_clauses;
    Vec.shrink env.learnts ul.ul_learnt;
    ()

  let clear () = pop base_level
end
<|MERGE_RESOLUTION|>--- conflicted
+++ resolved
@@ -419,25 +419,16 @@
       | [] -> assert false
       | [fuip] ->
         assert (blevel = 0);
-<<<<<<< HEAD
         if fuip.neg.is_true then
             report_unsat confl
         else begin
           fuip.var.tag.vpremise <- history;
           let name = fresh_lname () in
           let uclause = make_clause name learnt (List.length learnt) true history in
-          L.debug 2 "Unit clause learnt : %a" St.pp_clause uclause;
+          L.debug 1 "Unit clause learnt : %a" St.pp_clause uclause;
           Vec.push env.learnts uclause;
           enqueue_bool fuip 0 (Bcp (Some uclause))
         end
-=======
-        fuip.var.tag.vpremise <- history;
-        let name = fresh_lname () in
-        let uclause = make_clause name learnt (List.length learnt) true history in
-        L.debug 1 "Unit clause learnt : %a" St.pp_clause uclause;
-        Vec.push env.learnts uclause;
-        enqueue_bool fuip 0 (Bcp (Some uclause))
->>>>>>> 51339ecc
       | fuip :: _ ->
         let name = fresh_lname () in
         let lclause = make_clause name learnt (List.length learnt) true history in
