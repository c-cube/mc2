--- conflicted
+++ resolved
@@ -68,12 +68,7 @@
 	@dune runtest --force --no-buffer
 	#@echo "run benchmarks…"
 	# @/usr/bin/time -f "%e" ./tests/run smt
-<<<<<<< HEAD
-	# @/usr/bin/time -f "%e" ./src/tests/run mcsat
-	@/opt/local/bin/gtime -f "%e" ./src/tests/run
-=======
 	#@/usr/bin/time -f "%e" ./tests/run mcsat
->>>>>>> 67232b64
 
 TESTTOOL=benchpress
 TESTOPTS ?= -j $(J) -c tests/$(TESTTOOL).sexp --progress
